--- conflicted
+++ resolved
@@ -7,16 +7,12 @@
 
 ENABLE_CONTRIB=$(<contrib.enabled)
 
-pip install -r requirements.txt
+pip install $BUILD_DEPENDS
 
-<<<<<<< HEAD
-    $PYBIN/pip install $BUILD_DEPENDS
-=======
 # Begin build
 echo 'Begin build'
 cd opencv
 mkdir build
->>>>>>> e720f7e0
 
 if [[ $PYTHON_VERSION == 2* ]] && [[ $ENABLE_CONTRIB == 0 ]]; then
   echo 'Config for Py2'
