--- conflicted
+++ resolved
@@ -1,162 +1,161 @@
-environment:
-  USER:
-    secure: fXgF9uyy6sT0JoVOR7BoqA==
-
-  PASS:
-    secure: HHNjmjxQSvgSY9Zde0qh6A==
-
-  matrix:
-    - PYTHON: "C:/Python27"
-      BUILD_ENV: "Visual Studio 14"
-      BUILD_DIR: "build"
-      PYTHON_VERSION: "2.7"
-<<<<<<< HEAD
-      NP_VERSION: "1.11.1"
-=======
-      ENABLE_CONTRIB: 0
->>>>>>> e720f7e0
-    - PYTHON: "C:/Python27-x64"
-      BUILD_ENV: "Visual Studio 14 Win64"
-      BUILD_DIR: "build64"
-      PYTHON_VERSION: "2.7"
-<<<<<<< HEAD
-      NP_VERSION: "1.11.1"
-=======
-      ENABLE_CONTRIB: 0
->>>>>>> e720f7e0
-    - PYTHON: "C:/Python34"
-      BUILD_ENV: "Visual Studio 14"
-      BUILD_DIR: "build"
-      PYTHON_VERSION: "3.4"
-<<<<<<< HEAD
-      NP_VERSION: "1.11.1"
-=======
-      ENABLE_CONTRIB: 0
->>>>>>> e720f7e0
-    - PYTHON: "C:/Python34-x64"
-      BUILD_ENV: "Visual Studio 14 Win64"
-      BUILD_DIR: "build64"
-      PYTHON_VERSION: "3.4"
-<<<<<<< HEAD
-      NP_VERSION: "1.11.1"
-=======
-      ENABLE_CONTRIB: 0
->>>>>>> e720f7e0
-    - PYTHON: "C:/Python35"
-      BUILD_ENV: "Visual Studio 14"
-      BUILD_DIR: "build"
-      PYTHON_VERSION: "3.5"
-<<<<<<< HEAD
-      NP_VERSION: "1.11.1"
-=======
-      ENABLE_CONTRIB: 0
->>>>>>> e720f7e0
-    - PYTHON: "C:/Python35-x64"
-      BUILD_ENV: "Visual Studio 14 Win64"
-      BUILD_DIR: "build64"
-      PYTHON_VERSION: "3.5"
-<<<<<<< HEAD
-      NP_VERSION: "1.11.1"
-=======
-      ENABLE_CONTRIB: 0
->>>>>>> e720f7e0
-    - PYTHON: "C:/Python36"
-      BUILD_ENV: "Visual Studio 14"
-      BUILD_DIR: "build"
-      PYTHON_VERSION: "3.6"
-<<<<<<< HEAD
-      NP_VERSION: "1.11.3"
-=======
-      ENABLE_CONTRIB: 0
->>>>>>> e720f7e0
-    - PYTHON: "C:/Python36-x64"
-      BUILD_ENV: "Visual Studio 14 Win64"
-      BUILD_DIR: "build64"
-      PYTHON_VERSION: "3.6"
-<<<<<<< HEAD
-      NP_VERSION: "1.11.3"
-=======
-      ENABLE_CONTRIB: 0
-
-    - PYTHON: "C:/Python27"
-      BUILD_ENV: "Visual Studio 14"
-      BUILD_DIR: "build"
-      PYTHON_VERSION: "2.7"
-      ENABLE_CONTRIB: 1
-    - PYTHON: "C:/Python27-x64"
-      BUILD_ENV: "Visual Studio 14 Win64"
-      BUILD_DIR: "build64"
-      PYTHON_VERSION: "2.7"
-      ENABLE_CONTRIB: 1
-    - PYTHON: "C:/Python34"
-      BUILD_ENV: "Visual Studio 14"
-      BUILD_DIR: "build"
-      PYTHON_VERSION: "3.4"
-      ENABLE_CONTRIB: 1
-    - PYTHON: "C:/Python34-x64"
-      BUILD_ENV: "Visual Studio 14 Win64"
-      BUILD_DIR: "build64"
-      PYTHON_VERSION: "3.4"
-      ENABLE_CONTRIB: 1
-    - PYTHON: "C:/Python35"
-      BUILD_ENV: "Visual Studio 14"
-      BUILD_DIR: "build"
-      PYTHON_VERSION: "3.5"
-      ENABLE_CONTRIB: 1
-    - PYTHON: "C:/Python35-x64"
-      BUILD_ENV: "Visual Studio 14 Win64"
-      BUILD_DIR: "build64"
-      PYTHON_VERSION: "3.5"
-      ENABLE_CONTRIB: 1
-    - PYTHON: "C:/Python36"
-      BUILD_ENV: "Visual Studio 14"
-      BUILD_DIR: "build"
-      PYTHON_VERSION: "3.6"
-      ENABLE_CONTRIB: 1
-    - PYTHON: "C:/Python36-x64"
-      BUILD_ENV: "Visual Studio 14 Win64"
-      BUILD_DIR: "build64"
-      PYTHON_VERSION: "3.6"
-      ENABLE_CONTRIB: 1
->>>>>>> e720f7e0
-
-install:
-- cmd: >-
-
-    git submodule update --init --recursive
-
-    C:\Python35\python.exe find_version.py
-
-    "%PYTHON%/python.exe" -m pip install --upgrade pip
-
-    "%PYTHON%/python.exe" -m pip install -r requirements.txt
-
-    "%PYTHON%/python.exe" -m pip install "numpy==%NP_VERSION%"
-
-build_script:
-- build.cmd
-
-before_test:
-- cmd: >-
-
-    cd ..
-
-    if %ENABLE_CONTRIB% EQU 0 ("%PYTHON%/python.exe" -m pip install --no-index --find-links=%APPVEYOR_BUILD_FOLDER%\dist\ opencv-python) else ("%PYTHON%/python.exe" -m pip install --no-index --find-links=%APPVEYOR_BUILD_FOLDER%\dist\ opencv-contrib-python)
-
-test_script:
-- cmd: >-
-
-    cd %APPVEYOR_BUILD_FOLDER%\tests
-
-    "%PYTHON%/python.exe" -m unittest test
-
-artifacts:
-- path: dist\*.whl
-  name: wheels
-
-deploy_script:
-- cd %APPVEYOR_BUILD_FOLDER%
-
-- if %ENABLE_CONTRIB% EQU 0 (echo "This is default build. Deplyoment will be done to to PyPI entry opencv-python.") else (echo "This is contrib build. Deplyoment will be done to to PyPI entry opencv-contrib-python.")
-
+environment:
+  USER:
+    secure: fXgF9uyy6sT0JoVOR7BoqA==
+
+  PASS:
+    secure: HHNjmjxQSvgSY9Zde0qh6A==
+
+  matrix:
+    - PYTHON: "C:/Python27"
+      BUILD_ENV: "Visual Studio 14"
+      BUILD_DIR: "build"
+      PYTHON_VERSION: "2.7"
+      NP_VERSION: "1.11.1"
+      ENABLE_CONTRIB: 0
+
+    - PYTHON: "C:/Python27-x64"
+      BUILD_ENV: "Visual Studio 14 Win64"
+      BUILD_DIR: "build64"
+      PYTHON_VERSION: "2.7"
+      NP_VERSION: "1.11.1"
+      ENABLE_CONTRIB: 0
+
+    - PYTHON: "C:/Python34"
+      BUILD_ENV: "Visual Studio 14"
+      BUILD_DIR: "build"
+      PYTHON_VERSION: "3.4"
+      NP_VERSION: "1.11.1"
+      ENABLE_CONTRIB: 0
+
+    - PYTHON: "C:/Python34-x64"
+      BUILD_ENV: "Visual Studio 14 Win64"
+      BUILD_DIR: "build64"
+      PYTHON_VERSION: "3.4"
+      NP_VERSION: "1.11.1"
+      ENABLE_CONTRIB: 0
+
+    - PYTHON: "C:/Python35"
+      BUILD_ENV: "Visual Studio 14"
+      BUILD_DIR: "build"
+      PYTHON_VERSION: "3.5"
+      NP_VERSION: "1.11.1"
+      ENABLE_CONTRIB: 0
+
+    - PYTHON: "C:/Python35-x64"
+      BUILD_ENV: "Visual Studio 14 Win64"
+      BUILD_DIR: "build64"
+      PYTHON_VERSION: "3.5"
+      NP_VERSION: "1.11.1"
+      ENABLE_CONTRIB: 0
+
+    - PYTHON: "C:/Python36"
+      BUILD_ENV: "Visual Studio 14"
+      BUILD_DIR: "build"
+      PYTHON_VERSION: "3.6"
+      NP_VERSION: "1.11.3"
+      ENABLE_CONTRIB: 0
+
+    - PYTHON: "C:/Python36-x64"
+      BUILD_ENV: "Visual Studio 14 Win64"
+      BUILD_DIR: "build64"
+      PYTHON_VERSION: "3.6"
+      NP_VERSION: "1.11.3"
+      ENABLE_CONTRIB: 0
+
+    - PYTHON: "C:/Python27"
+      BUILD_ENV: "Visual Studio 14"
+      BUILD_DIR: "build"
+      PYTHON_VERSION: "2.7"
+      NP_VERSION: "1.11.1"
+      ENABLE_CONTRIB: 1
+
+    - PYTHON: "C:/Python27-x64"
+      BUILD_ENV: "Visual Studio 14 Win64"
+      BUILD_DIR: "build64"
+      PYTHON_VERSION: "2.7"
+      NP_VERSION: "1.11.1"
+      ENABLE_CONTRIB: 1
+
+    - PYTHON: "C:/Python34"
+      BUILD_ENV: "Visual Studio 14"
+      BUILD_DIR: "build"
+      PYTHON_VERSION: "3.4"
+      NP_VERSION: "1.11.1"
+      ENABLE_CONTRIB: 1
+
+    - PYTHON: "C:/Python34-x64"
+      BUILD_ENV: "Visual Studio 14 Win64"
+      BUILD_DIR: "build64"
+      PYTHON_VERSION: "3.4"
+      NP_VERSION: "1.11.1"
+      ENABLE_CONTRIB: 1
+
+    - PYTHON: "C:/Python35"
+      BUILD_ENV: "Visual Studio 14"
+      BUILD_DIR: "build"
+      PYTHON_VERSION: "3.5"
+      NP_VERSION: "1.11.1"
+      ENABLE_CONTRIB: 1
+
+    - PYTHON: "C:/Python35-x64"
+      BUILD_ENV: "Visual Studio 14 Win64"
+      BUILD_DIR: "build64"
+      PYTHON_VERSION: "3.5"
+      NP_VERSION: "1.11.1"
+      ENABLE_CONTRIB: 1
+
+    - PYTHON: "C:/Python36"
+      BUILD_ENV: "Visual Studio 14"
+      BUILD_DIR: "build"
+      PYTHON_VERSION: "3.6"
+      NP_VERSION: "1.11.3"
+      ENABLE_CONTRIB: 1
+
+      NP_VERSION: "1.11.3"
+    - PYTHON: "C:/Python36-x64"
+      BUILD_ENV: "Visual Studio 14 Win64"
+      BUILD_DIR: "build64"
+      PYTHON_VERSION: "3.6"
+      NP_VERSION: "1.11.3"
+      ENABLE_CONTRIB: 1
+
+install:
+- cmd: >-
+
+    git submodule update --init --recursive
+
+    C:\Python35\python.exe find_version.py
+
+    "%PYTHON%/python.exe" -m pip install --upgrade pip
+
+    "%PYTHON%/python.exe" -m pip install -r requirements.txt
+
+    "%PYTHON%/python.exe" -m pip install "numpy==%NP_VERSION%"
+
+build_script:
+- build.cmd
+
+before_test:
+- cmd: >-
+
+    cd ..
+
+    if %ENABLE_CONTRIB% EQU 0 ("%PYTHON%/python.exe" -m pip install --no-index --find-links=%APPVEYOR_BUILD_FOLDER%\dist\ opencv-python) else ("%PYTHON%/python.exe" -m pip install --no-index --find-links=%APPVEYOR_BUILD_FOLDER%\dist\ opencv-contrib-python)
+
+test_script:
+- cmd: >-
+
+    cd %APPVEYOR_BUILD_FOLDER%\tests
+
+    "%PYTHON%/python.exe" -m unittest test
+
+artifacts:
+- path: dist\*.whl
+  name: wheels
+
+deploy_script:
+- cd %APPVEYOR_BUILD_FOLDER%
+
+- if %ENABLE_CONTRIB% EQU 0 (echo "This is default build. Deplyoment will be done to to PyPI entry opencv-python.") else (echo "This is contrib build. Deplyoment will be done to to PyPI entry opencv-contrib-python.")
+
 - if "%APPVEYOR_REPO_TAG%"=="true" ("%PYTHON%/python.exe" -m twine upload -u %USER% -p %PASS% --skip-existing dist/opencv*) else (echo "Tag not set, deployment skipped.")