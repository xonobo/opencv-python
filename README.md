[![Downloads](http://pepy.tech/badge/opencv-python)](http://pepy.tech/project/opencv-python)

## OpenCV on Wheels

**Unofficial** pre-built OpenCV packages for Python.

### Installation and Usage

1. If you have previous/other manually installed (= not installed via ``pip``) version of OpenCV installed (e.g. cv2 module in the root of Python's site-packages), remove it before installation to avoid conflicts.
2. Select the correct package for your environment:

    There are four different packages and you should **select only one of them**. Do not install multiple different packages in the same environment. There is no plugin architecture: all the packages use the same namespace (`cv2`). If you installed multiple different packages in the same environment, uninstall them all with ``pip uninstall`` and reinstall only one package.

    **a.** Packages for standard desktop environments (Windows, macOS, almost any GNU/Linux distribution)

    - run ``pip install opencv-python`` if you need only main modules
    - run ``pip install opencv-contrib-python`` if you need both main and contrib modules (check extra modules listing from [OpenCV documentation](https://docs.opencv.org/master/))

    **b.** Packages for server (headless) environments

    These packages do not contain any GUI functionality. They are smaller and suitable for more restricted environments.

    - run ``pip install opencv-python-headless`` if you need only main modules
    - run ``pip install opencv-contrib-python-headless`` if you need both main and contrib modules (check extra modules listing from [OpenCV documentation](https://docs.opencv.org/master/))

3. Import the package:

    ``import cv2``

    All packages contain haarcascade files. ``cv2.data.haarcascades`` can be used as a shortcut to the data folder. For example:

    ``cv2.CascadeClassifier(cv2.data.haarcascades + "haarcascade_frontalface_default.xml")``

5. Read [OpenCV documentation](https://docs.opencv.org/master/)

6. Before opening a new issue, read the FAQ below and have a look at the other issues which are already open.

Frequently Asked Questions
--------------------------

**Q: Do I need to install also OpenCV separately?**

A: No, the packages are special wheel binary packages and they already contain statically built OpenCV binaries.

**Q: Pip fails with ``Could not find a version that satisfies the requirement ...``?**

A: Most likely the issue is related to too old pip and can be fixed by running ``pip install --upgrade pip``. Note that the wheel (especially manylinux) format does not currently support properly ARM architecture so there are no packages for ARM based platforms in PyPI. However, ``opencv-python`` packages for Raspberry Pi can be found from https://www.piwheels.org/.

**Q: Import fails on Windows: ``ImportError: DLL load failed: The specified module could not be found.``?**

A: If the import fails on Windows, make sure you have [Visual C++ redistributable 2015](https://www.microsoft.com/en-us/download/details.aspx?id=48145) installed. If you are using older Windows version than Windows 10 and latest system updates are not installed, [Universal C Runtime](https://support.microsoft.com/en-us/help/2999226/update-for-universal-c-runtime-in-windows) might be also required.

Windows N and KN editions do not include Media Feature Pack which is required by OpenCV. If you are using Windows N or KN edition, please install also [Windows Media Feature Pack](https://support.microsoft.com/en-us/help/3145500/media-feature-pack-list-for-windows-n-editions).

If the above does not help, check if you are using Anaconda. Old Anaconda versions have a bug which causes the error, see [this issue](https://github.com/skvark/opencv-python/issues/36) for a manual fix.

If you still encounter the error after you have checked all the previous solutions, download [Dependencies](https://github.com/lucasg/Dependencies) and open the ``cv2.pyd`` (located usually at ``C:\Users\username\AppData\Local\Programs\Python\PythonXX\Lib\site-packages\cv2``) file with it to debug missing DLL issues.

**Q: I have some other import errors?**

A: Make sure you have removed old manual installations of OpenCV Python bindings (cv2.so or cv2.pyd in site-packages).

**Q: Why the packages do not include non-free algorithms?**

A: Non-free algorithms such as SIFT and SURF are not included in these packages because they are patented and therefore cannot be distributed as built binaries. See this issue for more info: https://github.com/skvark/opencv-python/issues/126

**Q: Why the package and import are different (opencv-python vs. cv2)?**

A: It's easier for users to understand ``opencv-python`` than ``cv2`` and it makes it easier to find the package with search engines. `cv2` (old interface in old OpenCV versions was named as `cv`) is the name that OpenCV developers chose when they created the binding generators. This is kept as the import name to be consistent with different kind of tutorials around the internet. Changing the import name or behaviour would be also confusing to experienced users who are accustomed to the ``import cv2``.

## Documentation for opencv-python

[![AppVeyor CI test status (Windows)](https://img.shields.io/appveyor/ci/skvark/opencv-python.svg?maxAge=3600&label=Windows)](https://ci.appveyor.com/project/skvark/opencv-python)
[![Travis CI test status (Linux and OS X)](https://img.shields.io/travis/skvark/opencv-python.svg?maxAge=3600&label=Linux+macOS)](https://travis-ci.org/skvark/opencv-python)

The aim of this repository is to provide means to package each new [OpenCV release](https://github.com/opencv/opencv/releases) for the most used Python versions and platforms.

### Build process

The project is structured like a normal Python package with a standard ``setup.py`` file.
The build process for a single entry in the build matrices is as follows (see for example ``appveyor.yml`` file):

0. In Linux and MacOS build: get OpenCV's optional C dependencies that we compile against

1. Checkout repository and submodules

   -  OpenCV is included as submodule and the version is updated
      manually by maintainers when a new OpenCV release has been made
   -  Contrib modules are also included as a submodule

2. Find OpenCV version from the sources
3. Install Python dependencies

   - ``setup.py`` installs the dependencies itself, so you need to run it in an environment
     where you have the rights to install modules with Pip for the running Python

4. Build OpenCV

   -  tests are disabled, otherwise build time increases too much
   -  there are 4 build matrix entries for each build combination: with and without contrib modules, with and without GUI (headless)
   -  Linux builds run in manylinux Docker containers (CentOS 5)

5. Rearrange OpenCV's build result, add our custom files and generate wheel
<<<<<<< HEAD

6. Linux and macOS wheels are transformed with auditwheel and delocate, correspondingly

7. Install the generated wheel
8. Test that Python can import the library and run some sanity checks
9. Use twine to upload the generated wheel to PyPI (only in release builds)

Steps 1--5 are handled by ``setup.py bdist_wheel``.

The build can be customized with environment variables.
In addition to any variables that OpenCV's build accepts, we recognize:

=======

6. Linux and macOS wheels are transformed with auditwheel and delocate, correspondingly

7. Install the generated wheel
8. Test that Python can import the library and run some sanity checks
9. Use twine to upload the generated wheel to PyPI (only in release builds)

Steps 1--5 are handled by ``setup.py bdist_wheel``.

The build can be customized with environment variables.
In addition to any variables that OpenCV's build accepts, we recognize:

>>>>>>> dfc59fe3
- ``ENABLE_CONTRIB`` and ``ENABLE_HEADLESS``. Set to ``1`` to build the contrib and/or headless version
- ``CMAKE_ARGS``. Additional arguments for OpenCV's CMake invocation. You can use this to make a custom build.

### Licensing

Opencv-python package (scripts in this repository) is available under MIT license.

OpenCV itself is available under [3-clause BSD License](https://github.com/opencv/opencv/blob/master/LICENSE).

Third party package licenses are at [LICENSE-3RD-PARTY.txt](https://github.com/skvark/opencv-python/blob/master/LICENSE-3RD-PARTY.txt).

All wheels ship with [FFmpeg](http://ffmpeg.org) licensed under the [LGPLv2.1](http://www.gnu.org/licenses/old-licenses/lgpl-2.1.html).

Linux and MacOS wheels ship with [Qt 4.8.7](http://doc.qt.io/qt-4.8/lgpl.html) licensed under the [LGPLv2.1](http://www.gnu.org/licenses/old-licenses/lgpl-2.1.html).

### Versioning

``find_version.py`` script searches for the version information from OpenCV sources and appends also a revision number specific to this repository to the version string.

### Releases

A release is made and uploaded to PyPI when a new tag is pushed to the repo. These tags differentiate packages (this repo might have modifications but OpenCV version stays same) and should be incremented sequentially. In practice, release version numbers look like this:

``cv_major.cv_minor.cv_revision.package_revision`` e.g. ``3.1.0.0``

The master branch follows OpenCV master branch releases. 3.4 branch follows OpenCV 3.4 bugfix releases.

### Development builds

Every commit to the master branch of this repo will be built. Possible build artifacts use local version identifiers:

``cv_major.cv_minor.cv_revision+git_hash_of_this_repo`` e.g. ``3.1.0+14a8d39``

These artifacts can't be and will not be uploaded to PyPI.

### Manylinux wheels

Linux wheels are built using [manylinux](https://github.com/pypa/python-manylinux-demo). These wheels should work out of the box for most of the distros (which use GNU C standard library) out there since they are built against an old version of glibc.

The default ``manylinux`` images have been extended with some OpenCV dependencies. See [Docker folder](https://github.com/skvark/opencv-python/tree/master/docker) for more info.

### Supported Python versions

Python 2.7 is the only supported version in 2.x series. Python 2.7 support will be dropped in the end of 2019.

<<<<<<< HEAD
Python 3.x releases follow Numpy releases. For example Python 3.3 is no longer supported by Numpy so support for it has been dropped in ``opencv-python``, too.
=======
Python 3.x releases are provided for officially supported versions (not in EOL).
>>>>>>> dfc59fe3

Currently, builds for following Python versions are provided:

- 2.7
- 3.5
- 3.6
- 3.7
- 3.8<|MERGE_RESOLUTION|>--- conflicted
+++ resolved
@@ -101,7 +101,6 @@
    -  Linux builds run in manylinux Docker containers (CentOS 5)
 
 5. Rearrange OpenCV's build result, add our custom files and generate wheel
-<<<<<<< HEAD
 
 6. Linux and macOS wheels are transformed with auditwheel and delocate, correspondingly
 
@@ -114,20 +113,6 @@
 The build can be customized with environment variables.
 In addition to any variables that OpenCV's build accepts, we recognize:
 
-=======
-
-6. Linux and macOS wheels are transformed with auditwheel and delocate, correspondingly
-
-7. Install the generated wheel
-8. Test that Python can import the library and run some sanity checks
-9. Use twine to upload the generated wheel to PyPI (only in release builds)
-
-Steps 1--5 are handled by ``setup.py bdist_wheel``.
-
-The build can be customized with environment variables.
-In addition to any variables that OpenCV's build accepts, we recognize:
-
->>>>>>> dfc59fe3
 - ``ENABLE_CONTRIB`` and ``ENABLE_HEADLESS``. Set to ``1`` to build the contrib and/or headless version
 - ``CMAKE_ARGS``. Additional arguments for OpenCV's CMake invocation. You can use this to make a custom build.
 
@@ -149,7 +134,7 @@
 
 ### Releases
 
-A release is made and uploaded to PyPI when a new tag is pushed to the repo. These tags differentiate packages (this repo might have modifications but OpenCV version stays same) and should be incremented sequentially. In practice, release version numbers look like this:
+A release is made and uploaded to PyPI when a new tag is pushed to master branch. These tags differentiate packages (this repo might have modifications but OpenCV version stays same) and should be incremented sequentially. In practice, release version numbers look like this:
 
 ``cv_major.cv_minor.cv_revision.package_revision`` e.g. ``3.1.0.0``
 
@@ -173,11 +158,7 @@
 
 Python 2.7 is the only supported version in 2.x series. Python 2.7 support will be dropped in the end of 2019.
 
-<<<<<<< HEAD
-Python 3.x releases follow Numpy releases. For example Python 3.3 is no longer supported by Numpy so support for it has been dropped in ``opencv-python``, too.
-=======
 Python 3.x releases are provided for officially supported versions (not in EOL).
->>>>>>> dfc59fe3
 
 Currently, builds for following Python versions are provided:
 
