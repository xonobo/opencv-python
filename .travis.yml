--- conflicted
+++ resolved
@@ -30,84 +30,44 @@
 
     # default builds for MacOS
     - os: osx
-<<<<<<< HEAD
-      osx_image: xcode8.3
-=======
-      language: generic
-      osx_image: xcode7.3
->>>>>>> 4c67d1c4
-      env:
-        - MB_PYTHON_VERSION=2.7
-        - ENABLE_CONTRIB=0
-    - os: osx
-<<<<<<< HEAD
-      osx_image: xcode8.3
-=======
-      language: generic
-      osx_image: xcode7.3
->>>>>>> 4c67d1c4
-      env:
-        - MB_PYTHON_VERSION=3.4
-        - ENABLE_CONTRIB=0
-    - os: osx
-<<<<<<< HEAD
-      osx_image: xcode8.3
-=======
-      language: generic
-      osx_image: xcode7.3
->>>>>>> 4c67d1c4
-      env:
-        - MB_PYTHON_VERSION=3.5
-        - ENABLE_CONTRIB=0
-    - os: osx
-<<<<<<< HEAD
-      osx_image: xcode8.3
-=======
-      language: generic
-      osx_image: xcode7.3
->>>>>>> 4c67d1c4
+      osx_image: xcode7.3
+      env:
+        - MB_PYTHON_VERSION=2.7
+        - ENABLE_CONTRIB=0
+    - os: osx
+      osx_image: xcode7.3
+      env:
+        - MB_PYTHON_VERSION=3.4
+        - ENABLE_CONTRIB=0
+    - os: osx
+      osx_image: xcode7.3
+      env:
+        - MB_PYTHON_VERSION=3.5
+        - ENABLE_CONTRIB=0
+    - os: osx
+      osx_image: xcode7.3
       env:
         - MB_PYTHON_VERSION=3.6
         - ENABLE_CONTRIB=0
 
     # Contrib builds for MacOS
     - os: osx
-<<<<<<< HEAD
-      osx_image: xcode8.3
-=======
-      language: generic
-      osx_image: xcode7.3
->>>>>>> 4c67d1c4
-      env:
-        - MB_PYTHON_VERSION=2.7
-        - ENABLE_CONTRIB=1
-    - os: osx
-<<<<<<< HEAD
-      osx_image: xcode8.3
-=======
-      language: generic
-      osx_image: xcode7.3
->>>>>>> 4c67d1c4
-      env:
-        - MB_PYTHON_VERSION=3.4
-        - ENABLE_CONTRIB=1
-    - os: osx
-<<<<<<< HEAD
-      osx_image: xcode8.3
-=======
-      language: generic
-      osx_image: xcode7.3
->>>>>>> 4c67d1c4
-      env:
-        - MB_PYTHON_VERSION=3.5
-        - ENABLE_CONTRIB=1
-    - os: osx
-<<<<<<< HEAD
-      osx_image: xcode8.3
-=======
-      language: generic
-      osx_image: xcode7.3
->>>>>>> 4c67d1c4
+      osx_image: xcode7.3
+      env:
+        - MB_PYTHON_VERSION=2.7
+        - ENABLE_CONTRIB=1
+    - os: osx
+      osx_image: xcode7.3
+      env:
+        - MB_PYTHON_VERSION=3.4
+        - ENABLE_CONTRIB=1
+    - os: osx
+      osx_image: xcode7.3
+      env:
+        - MB_PYTHON_VERSION=3.5
+        - ENABLE_CONTRIB=1
+    - os: osx
+      osx_image: xcode7.3
       env:
         - MB_PYTHON_VERSION=3.6
         - ENABLE_CONTRIB=1
