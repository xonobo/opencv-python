env:
    global:
        - "PS4='+(${BASH_SOURCE}:${LINENO}): ${FUNCNAME[0]:+${FUNCNAME[0]}(): }'"
        # pip dependencies to _test_ your project
        - TEST_DEPENDS="numpy==1.11.1"
        # params to bdist_wheel. used to set osx build target.
        - BDIST_PARAMS=""
        - CONFIG_PATH="travis_config.sh"
        - USE_CCACHE=1
        - UNICODE_WIDTH=32
        - MB_PYTHON_VERSION=3.7

# Host Python is never used
language: generic
services: docker
# https://docs.travis-ci.com/user/reference/xenial
dist: xenial

# Save some time, we and setup check them out on demand instead
# https://docs.travis-ci.com/user/customizing-the-build/#Git-Clone-Depth
git:
    submodules: false

# https://docs.travis-ci.com/user/caching
cache:
  directories:
    # `cache: ccache: true` has no effect if `language:` is not `c` or `cpp`
    - $HOME/.ccache

# Add more cache stages (s2 etc) and corresponding OSX jobs like s1
# if brew builds start to take longer than one Travis time limit
stages:
  - s1
  - final

matrix:
  fast_finish: true
  include:

    - os: osx
      osx_image: xcode8.3
      stage: s1
      workspaces:
        create:
          name: brew_cache
          paths:
            # https://stackoverflow.com/questions/39930171/cache-brew-builds-with-travis-ci
            - $HOME/Library/Caches/Homebrew
            - /usr/local/Homebrew/
            # used in OSX custom build script dealing with local bottle caching
            - $HOME/local_bottle_metadata
      #workspaces share within the same build, cache shares between builds
      cache:
        directories:
          # `cache: ccache: true` has no effect if `language:` is not `c` or `cpp`
          - $HOME/.ccache
          # https://stackoverflow.com/questions/39930171/cache-brew-builds-with-travis-ci
          - $HOME/Library/Caches/Homebrew
          - /usr/local/Homebrew/
          # used in OSX custom build script dealing with local bottle caching
          - $HOME/local_bottle_metadata

    # default builds for MacOS
      #further jobs in the list will use the same stage until the next assignment
    - stage: final
      os: osx
      osx_image: xcode8.3
      env:
        - MB_PYTHON_VERSION=2.7
        - ENABLE_CONTRIB=0
        - ENABLE_HEADLESS=0
      workspaces:
        use: brew_cache
<<<<<<< HEAD
    - os: osx
      osx_image: xcode8.3
      env:
        - MB_PYTHON_VERSION=3.4
        - ENABLE_CONTRIB=0
        - ENABLE_HEADLESS=0
      workspaces:
        use: brew_cache
=======
>>>>>>> dfc59fe3
    - os: osx
      osx_image: xcode8.3
      env:
        - MB_PYTHON_VERSION=3.5
        - ENABLE_CONTRIB=0
        - ENABLE_HEADLESS=0
      workspaces:
        use: brew_cache
    - os: osx
      osx_image: xcode8.3
      env:
        - MB_PYTHON_VERSION=3.6
        - ENABLE_CONTRIB=0
        - ENABLE_HEADLESS=0
      workspaces:
        use: brew_cache
    - os: osx
      osx_image: xcode8.3
      env:
        - MB_PYTHON_VERSION=3.7
        - ENABLE_CONTRIB=0
        - ENABLE_HEADLESS=0
        - TEST_DEPENDS=numpy==1.14.5
      workspaces:
        use: brew_cache
<<<<<<< HEAD

    # headless builds for MacOS
=======
>>>>>>> dfc59fe3
    - os: osx
      osx_image: xcode8.3
      env:
        - MB_PYTHON_VERSION=3.8
        - ENABLE_CONTRIB=0
<<<<<<< HEAD
        - ENABLE_HEADLESS=1
      workspaces:
        use: brew_cache
=======
        - ENABLE_HEADLESS=0
        - TEST_DEPENDS=numpy==1.17.3
      workspaces:
        use: brew_cache

    # headless builds for MacOS
>>>>>>> dfc59fe3
    - os: osx
      osx_image: xcode8.3
      env:
        - MB_PYTHON_VERSION=2.7
        - ENABLE_CONTRIB=0
        - ENABLE_HEADLESS=1
      workspaces:
        use: brew_cache
    - os: osx
      osx_image: xcode8.3
      env:
        - MB_PYTHON_VERSION=3.5
        - ENABLE_CONTRIB=0
        - ENABLE_HEADLESS=1
      workspaces:
        use: brew_cache
    - os: osx
      osx_image: xcode8.3
      env:
        - MB_PYTHON_VERSION=3.6
        - ENABLE_CONTRIB=0
        - ENABLE_HEADLESS=1
      workspaces:
        use: brew_cache
    - os: osx
      osx_image: xcode8.3
      env:
        - MB_PYTHON_VERSION=3.7
        - ENABLE_CONTRIB=0
        - ENABLE_HEADLESS=1
        - TEST_DEPENDS=numpy==1.14.5
      workspaces:
        use: brew_cache
<<<<<<< HEAD
=======
    - os: osx
      osx_image: xcode8.3
      env:
        - MB_PYTHON_VERSION=3.8
        - ENABLE_CONTRIB=0
        - ENABLE_HEADLESS=1
        - TEST_DEPENDS=numpy==1.17.3
      workspaces:
        use: brew_cache
>>>>>>> dfc59fe3

    # Contrib builds for MacOS
    - os: osx
      osx_image: xcode8.3
      env:
        - MB_PYTHON_VERSION=2.7
        - ENABLE_CONTRIB=1
        - ENABLE_HEADLESS=0
      workspaces:
        use: brew_cache
<<<<<<< HEAD
    - os: osx
      osx_image: xcode8.3
      env:
        - MB_PYTHON_VERSION=3.4
        - ENABLE_CONTRIB=1
        - ENABLE_HEADLESS=0
      workspaces:
        use: brew_cache
=======
>>>>>>> dfc59fe3
    - os: osx
      osx_image: xcode8.3
      env:
        - MB_PYTHON_VERSION=3.5
        - ENABLE_CONTRIB=1
        - ENABLE_HEADLESS=0
      workspaces:
        use: brew_cache
    - os: osx
      osx_image: xcode8.3
      env:
        - MB_PYTHON_VERSION=3.6
        - ENABLE_CONTRIB=1
        - ENABLE_HEADLESS=0
      workspaces:
        use: brew_cache
    - os: osx
      osx_image: xcode8.3
      env:
        - MB_PYTHON_VERSION=3.7
        - ENABLE_CONTRIB=1
        - ENABLE_HEADLESS=0
        - TEST_DEPENDS=numpy==1.14.5
      workspaces:
        use: brew_cache
<<<<<<< HEAD

    # headless contrib builds for MacOS
=======
>>>>>>> dfc59fe3
    - os: osx
      osx_image: xcode8.3
      env:
        - MB_PYTHON_VERSION=3.8
        - ENABLE_CONTRIB=1
<<<<<<< HEAD
        - ENABLE_HEADLESS=1
      workspaces:
        use: brew_cache
=======
        - ENABLE_HEADLESS=0
        - TEST_DEPENDS=numpy==1.17.3
      workspaces:
        use: brew_cache

    # headless contrib builds for MacOS
>>>>>>> dfc59fe3
    - os: osx
      osx_image: xcode8.3
      env:
        - MB_PYTHON_VERSION=2.7
        - ENABLE_CONTRIB=1
        - ENABLE_HEADLESS=1
      workspaces:
        use: brew_cache
    - os: osx
      osx_image: xcode8.3
      env:
        - MB_PYTHON_VERSION=3.5
        - ENABLE_CONTRIB=1
        - ENABLE_HEADLESS=1
      workspaces:
        use: brew_cache
    - os: osx
      osx_image: xcode8.3
      env:
        - MB_PYTHON_VERSION=3.6
        - ENABLE_CONTRIB=1
        - ENABLE_HEADLESS=1
      workspaces:
        use: brew_cache
    - os: osx
      osx_image: xcode8.3
      env:
        - MB_PYTHON_VERSION=3.7
        - ENABLE_CONTRIB=1
        - ENABLE_HEADLESS=1
        - TEST_DEPENDS=numpy==1.14.5
      workspaces:
        use: brew_cache
<<<<<<< HEAD
=======
    - os: osx
      osx_image: xcode8.3
      env:
        - MB_PYTHON_VERSION=3.8
        - ENABLE_CONTRIB=1
        - ENABLE_HEADLESS=1
        - TEST_DEPENDS=numpy==1.17.3
      workspaces:
        use: brew_cache
>>>>>>> dfc59fe3

    # default builds for Linux
    - os: linux
      env:
        - MB_PYTHON_VERSION=2.7
        - ENABLE_CONTRIB=0
        - ENABLE_HEADLESS=0
      cache:
        directories: $HOME/.ccache
    - os: linux
      env:
        - MB_PYTHON_VERSION=2.7
        - UNICODE_WIDTH=16
        - ENABLE_CONTRIB=0
        - ENABLE_HEADLESS=0
      cache:
        directories: $HOME/.ccache
    - os: linux
      env:
        - MB_PYTHON_VERSION=2.7
        - PLAT=i686
        - ENABLE_CONTRIB=0
        - ENABLE_HEADLESS=0
      cache:
        directories: $HOME/.ccache
    - os: linux
      env:
        - MB_PYTHON_VERSION=2.7
        - PLAT=i686
        - UNICODE_WIDTH=16
        - ENABLE_CONTRIB=0
        - ENABLE_HEADLESS=0
      cache:
        directories: $HOME/.ccache
    - os: linux
      env:
        - MB_PYTHON_VERSION=3.5
        - ENABLE_CONTRIB=0
        - ENABLE_HEADLESS=0
      cache:
        directories: $HOME/.ccache
    - os: linux
      env:
        - MB_PYTHON_VERSION=3.5
        - PLAT=i686
        - ENABLE_CONTRIB=0
        - ENABLE_HEADLESS=0
      cache:
        directories: $HOME/.ccache
    - os: linux
      env:
        - MB_PYTHON_VERSION=3.6
        - ENABLE_CONTRIB=0
        - ENABLE_HEADLESS=0
        - TEST_DEPENDS=numpy==1.11.3
      cache:
        directories: $HOME/.ccache
    - os: linux
      env:
        - MB_PYTHON_VERSION=3.6
        - PLAT=i686
        - ENABLE_CONTRIB=0
        - ENABLE_HEADLESS=0
        - TEST_DEPENDS=numpy==1.11.3
      cache:
        directories: $HOME/.ccache
    - os: linux
      env:
        - MB_PYTHON_VERSION=3.7
        - ENABLE_CONTRIB=0
        - ENABLE_HEADLESS=0
        - TEST_DEPENDS=numpy==1.14.5
      cache:
        directories: $HOME/.ccache
    - os: linux
      env:
        - MB_PYTHON_VERSION=3.7
        - PLAT=i686
        - ENABLE_CONTRIB=0
        - ENABLE_HEADLESS=0
        - TEST_DEPENDS=numpy==1.14.5
      cache:
        directories: $HOME/.ccache
    - os: linux
      env:
        - MB_PYTHON_VERSION=3.8
        - ENABLE_CONTRIB=0
        - ENABLE_HEADLESS=0
        - TEST_DEPENDS=numpy==1.17.3
      cache:
        directories: $HOME/.ccache
    - os: linux
      env:
        - MB_PYTHON_VERSION=3.8
        - PLAT=i686
        - ENABLE_CONTRIB=0
        - ENABLE_HEADLESS=0
        - TEST_DEPENDS=numpy==1.17.3
      cache:
        directories: $HOME/.ccache

    # headless builds for Linux
    - os: linux
      env:
        - MB_PYTHON_VERSION=2.7
        - ENABLE_CONTRIB=0
        - ENABLE_HEADLESS=1
      cache:
        directories: $HOME/.ccache
    - os: linux
      env:
        - MB_PYTHON_VERSION=2.7
        - UNICODE_WIDTH=16
        - ENABLE_CONTRIB=0
        - ENABLE_HEADLESS=1
      cache:
        directories: $HOME/.ccache
    - os: linux
      env:
        - MB_PYTHON_VERSION=2.7
        - PLAT=i686
        - ENABLE_CONTRIB=0
        - ENABLE_HEADLESS=1
      cache:
        directories: $HOME/.ccache
    - os: linux
      env:
        - MB_PYTHON_VERSION=2.7
        - PLAT=i686
        - UNICODE_WIDTH=16
        - ENABLE_CONTRIB=0
        - ENABLE_HEADLESS=1
      cache:
        directories: $HOME/.ccache
    - os: linux
      env:
        - MB_PYTHON_VERSION=3.5
        - ENABLE_CONTRIB=0
        - ENABLE_HEADLESS=1
      cache:
        directories: $HOME/.ccache
    - os: linux
      env:
        - MB_PYTHON_VERSION=3.5
        - PLAT=i686
        - ENABLE_CONTRIB=0
        - ENABLE_HEADLESS=1
      cache:
        directories: $HOME/.ccache
    - os: linux
      env:
        - MB_PYTHON_VERSION=3.6
        - ENABLE_CONTRIB=0
        - ENABLE_HEADLESS=1
        - TEST_DEPENDS=numpy==1.11.3
      cache:
        directories: $HOME/.ccache
    - os: linux
      env:
        - MB_PYTHON_VERSION=3.6
        - PLAT=i686
        - ENABLE_CONTRIB=0
        - ENABLE_HEADLESS=1
        - TEST_DEPENDS=numpy==1.11.3
      cache:
        directories: $HOME/.ccache
    - os: linux
      env:
        - MB_PYTHON_VERSION=3.7
        - ENABLE_CONTRIB=0
        - ENABLE_HEADLESS=1
        - TEST_DEPENDS=numpy==1.14.5
      cache:
        directories: $HOME/.ccache
    - os: linux
      env:
        - MB_PYTHON_VERSION=3.7
        - PLAT=i686
        - ENABLE_CONTRIB=0
        - ENABLE_HEADLESS=1
        - TEST_DEPENDS=numpy==1.14.5
      cache:
        directories: $HOME/.ccache
    - os: linux
      env:
        - MB_PYTHON_VERSION=3.8
        - ENABLE_CONTRIB=0
        - ENABLE_HEADLESS=1
        - TEST_DEPENDS=numpy==1.17.3
      cache:
        directories: $HOME/.ccache
    - os: linux
      env:
        - MB_PYTHON_VERSION=3.8
        - PLAT=i686
        - ENABLE_CONTRIB=0
        - ENABLE_HEADLESS=1
        - TEST_DEPENDS=numpy==1.17.3
      cache:
        directories: $HOME/.ccache

    # contrib builds for Linux
    - os: linux
      env:
        - MB_PYTHON_VERSION=2.7
        - ENABLE_CONTRIB=1
        - ENABLE_HEADLESS=0
      cache:
        directories: $HOME/.ccache
    - os: linux
      env:
        - MB_PYTHON_VERSION=2.7
        - UNICODE_WIDTH=16
        - ENABLE_CONTRIB=1
        - ENABLE_HEADLESS=0
      cache:
        directories: $HOME/.ccache
    - os: linux
      env:
        - MB_PYTHON_VERSION=2.7
        - PLAT=i686
        - ENABLE_CONTRIB=1
        - ENABLE_HEADLESS=0
      cache:
        directories: $HOME/.ccache
    - os: linux
      env:
        - MB_PYTHON_VERSION=2.7
        - PLAT=i686
        - UNICODE_WIDTH=16
        - ENABLE_CONTRIB=1
        - ENABLE_HEADLESS=0
      cache:
        directories: $HOME/.ccache
    - os: linux
      env:
        - MB_PYTHON_VERSION=3.5
        - ENABLE_CONTRIB=1
        - ENABLE_HEADLESS=0
      cache:
        directories: $HOME/.ccache
    - os: linux
      env:
        - MB_PYTHON_VERSION=3.5
        - PLAT=i686
        - ENABLE_CONTRIB=1
        - ENABLE_HEADLESS=0
      cache:
        directories: $HOME/.ccache
    - os: linux
      env:
        - MB_PYTHON_VERSION=3.6
        - TEST_DEPENDS=numpy==1.11.3
        - ENABLE_CONTRIB=1
        - ENABLE_HEADLESS=0
      cache:
        directories: $HOME/.ccache
    - os: linux
      env:
        - MB_PYTHON_VERSION=3.6
        - PLAT=i686
        - TEST_DEPENDS=numpy==1.11.3
        - ENABLE_CONTRIB=1
        - ENABLE_HEADLESS=0
      cache:
        directories: $HOME/.ccache
    - os: linux
      env:
        - MB_PYTHON_VERSION=3.7
        - TEST_DEPENDS=numpy==1.14.5
        - ENABLE_CONTRIB=1
        - ENABLE_HEADLESS=0
      cache:
        directories: $HOME/.ccache
    - os: linux
      env:
        - MB_PYTHON_VERSION=3.7
        - PLAT=i686
        - TEST_DEPENDS=numpy==1.14.5
        - ENABLE_CONTRIB=1
        - ENABLE_HEADLESS=0
      cache:
        directories: $HOME/.ccache
    - os: linux
      env:
        - MB_PYTHON_VERSION=3.8
        - TEST_DEPENDS=numpy==1.17.3
        - ENABLE_CONTRIB=1
        - ENABLE_HEADLESS=0
      cache:
        directories: $HOME/.ccache
    - os: linux
      env:
        - MB_PYTHON_VERSION=3.8
        - PLAT=i686
        - TEST_DEPENDS=numpy==1.17.3
        - ENABLE_CONTRIB=1
        - ENABLE_HEADLESS=0
      cache:
        directories: $HOME/.ccache


    # headless contrib builds for Linux
    - os: linux
      env:
        - MB_PYTHON_VERSION=2.7
        - ENABLE_CONTRIB=1
        - ENABLE_HEADLESS=1
      cache:
        directories: $HOME/.ccache
    - os: linux
      env:
        - MB_PYTHON_VERSION=2.7
        - UNICODE_WIDTH=16
        - ENABLE_CONTRIB=1
        - ENABLE_HEADLESS=1
      cache:
        directories: $HOME/.ccache
    - os: linux
      env:
        - MB_PYTHON_VERSION=2.7
        - PLAT=i686
        - ENABLE_CONTRIB=1
        - ENABLE_HEADLESS=1
      cache:
        directories: $HOME/.ccache
    - os: linux
      env:
        - MB_PYTHON_VERSION=2.7
        - PLAT=i686
        - UNICODE_WIDTH=16
        - ENABLE_CONTRIB=1
        - ENABLE_HEADLESS=1
      cache:
        directories: $HOME/.ccache
    - os: linux
      env:
        - MB_PYTHON_VERSION=3.5
        - ENABLE_CONTRIB=1
        - ENABLE_HEADLESS=1
      cache:
        directories: $HOME/.ccache
    - os: linux
      env:
        - MB_PYTHON_VERSION=3.5
        - PLAT=i686
        - ENABLE_CONTRIB=1
        - ENABLE_HEADLESS=1
      cache:
        directories: $HOME/.ccache
    - os: linux
      env:
        - MB_PYTHON_VERSION=3.6
        - TEST_DEPENDS=numpy==1.11.3
        - ENABLE_CONTRIB=1
        - ENABLE_HEADLESS=1
      cache:
        directories: $HOME/.ccache
    - os: linux
      env:
        - MB_PYTHON_VERSION=3.6
        - PLAT=i686
        - TEST_DEPENDS=numpy==1.11.3
        - ENABLE_CONTRIB=1
        - ENABLE_HEADLESS=1
      cache:
        directories: $HOME/.ccache
    - os: linux
      env:
        - MB_PYTHON_VERSION=3.7
        - TEST_DEPENDS=numpy==1.14.5
        - ENABLE_CONTRIB=1
        - ENABLE_HEADLESS=1
      cache:
        directories: $HOME/.ccache
    - os: linux
      env:
        - MB_PYTHON_VERSION=3.7
        - PLAT=i686
        - TEST_DEPENDS=numpy==1.14.5
        - ENABLE_CONTRIB=1
        - ENABLE_HEADLESS=1
      cache:
        directories: $HOME/.ccache
    - os: linux
      env:
        - MB_PYTHON_VERSION=3.8
        - TEST_DEPENDS=numpy==1.17.3
        - ENABLE_CONTRIB=1
        - ENABLE_HEADLESS=1
      cache:
        directories: $HOME/.ccache
    - os: linux
      env:
        - MB_PYTHON_VERSION=3.8
        - PLAT=i686
        - TEST_DEPENDS=numpy==1.17.3
        - ENABLE_CONTRIB=1
        - ENABLE_HEADLESS=1
      cache:
        directories: $HOME/.ccache

# The first line is printed in the folding header in Travis output
before_install: |
    # Check out and prepare the source
    set -e
    # Multibuild doesn't have releases, so --depth would break eventually (see
    # https://superuser.com/questions/1240216/server-does-not-allow-request-for-unadvertised)
    git submodule update --init multibuild
    echo "Source multibuild/common_utils.sh"
    source multibuild/common_utils.sh
    # https://github.com/matthew-brett/multibuild/issues/116
    if [[ "$TRAVIS_OS_NAME" == "osx" ]]; then export ARCH_FLAGS=" "; fi
    echo "Source multibuild/travis_steps.sh"
    source multibuild/travis_steps.sh
    # This sets -x
<<<<<<< HEAD
=======
    echo "Source travis_multibuild_customize.sh"
>>>>>>> dfc59fe3
    source travis_multibuild_customize.sh
    echo $ENABLE_CONTRIB > contrib.enabled
    echo $ENABLE_HEADLESS > headless.enabled

    if [ -n "$IS_OSX" ]; then
        echo "homebrew"
        TAPS="$(brew --repository)/Library/Taps"
        if [ -e "$TAPS/caskroom/homebrew-cask" -a -e "$TAPS/homebrew/homebrew-cask" ]; then
            rm -rf "$TAPS/caskroom/homebrew-cask"
        fi
        find "$TAPS" -type d -name .git -exec \
                bash -xec '
                    cd $(dirname '\''{}'\'') || echo "status: $?"
                    git clean -fxd || echo "status: $?"
                    sleep 1 || echo "status: $?"
                    git status || echo "status: $?"' \; || echo "status: $?"

        brew_cache_cleanup
    fi
<<<<<<< HEAD

=======
    echo "end"
>>>>>>> dfc59fe3
    # Not interested in travis internal scripts' output
    set +x

install: |
    # Build and package
    set -x
    build_wheel $REPO_DIR $PLAT
    set +x

script: |
    # Install and run tests
    set -x
    install_run $PLAT && rc=$? || rc=$?
    set +x

    #otherwise, Travis logic terminates prematurely
    #https://travis-ci.community/t/shell-session-update-command-not-found-in-build-log-causes-build-to-fail-if-trap-err-is-set/817
    trap ERR

    test "$rc" -eq 0

before_cache: |
    # Cleanup dirs to be cached
    set -e; set -x
    if [ -n "$IS_OSX" ]; then

        # When Taps is cached, this dir causes "Error: file exists" on `brew update`
        if [ -e "$(brew --repository)/Library/Taps/homebrew/homebrew-cask/homebrew-cask" ]; then
            rm -rf "$(brew --repository)/Library/Taps/homebrew/homebrew-cask/homebrew-cask"
        fi

        brew_cache_cleanup

    fi
    set +x; set +e

after_success: |
    # Upload wheels to pypi if requested
    if [ -n "$TRAVIS_TAG" ]; then
        set -x

        if [[ "$TRAVIS_OS_NAME" == "linux" ]]; then
          pip install --user twine
          pip install --user --upgrade six
        fi

        if [[ "$TRAVIS_OS_NAME" == "osx" ]]; then
          pip install twine
          pip install --upgrade pyOpenSSL
        fi

        if [[ $ENABLE_CONTRIB == 0 ]]; then
            if [[ $ENABLE_HEADLESS == 0 ]]; then
              echo "This is default build. Deployment will be done to to PyPI entry opencv-python."
            else
              echo "This is headless contrib build. Deployment will be done to to PyPI entry opencv-python-headless."
            fi
        else
            if [[ $ENABLE_HEADLESS == 0 ]]; then
              echo "This is contrib build. Deployment will be done to to PyPI entry opencv-contrib-python."
            else
              echo "This is headless contrib build. Deployment will be done to to PyPI entry opencv-contrib-python-headless."
            fi
        fi

        twine upload -u ${USER} -p ${PASS} --skip-existing ${TRAVIS_BUILD_DIR}/wheelhouse/opencv*
        set +x
    else
        echo "Tag not set, deployment skipped."
    fi<|MERGE_RESOLUTION|>--- conflicted
+++ resolved
@@ -71,109 +71,84 @@
         - ENABLE_HEADLESS=0
       workspaces:
         use: brew_cache
-<<<<<<< HEAD
-    - os: osx
-      osx_image: xcode8.3
-      env:
-        - MB_PYTHON_VERSION=3.4
-        - ENABLE_CONTRIB=0
-        - ENABLE_HEADLESS=0
-      workspaces:
-        use: brew_cache
-=======
->>>>>>> dfc59fe3
-    - os: osx
-      osx_image: xcode8.3
-      env:
-        - MB_PYTHON_VERSION=3.5
-        - ENABLE_CONTRIB=0
-        - ENABLE_HEADLESS=0
-      workspaces:
-        use: brew_cache
-    - os: osx
-      osx_image: xcode8.3
-      env:
-        - MB_PYTHON_VERSION=3.6
-        - ENABLE_CONTRIB=0
-        - ENABLE_HEADLESS=0
-      workspaces:
-        use: brew_cache
-    - os: osx
-      osx_image: xcode8.3
-      env:
-        - MB_PYTHON_VERSION=3.7
-        - ENABLE_CONTRIB=0
-        - ENABLE_HEADLESS=0
-        - TEST_DEPENDS=numpy==1.14.5
-      workspaces:
-        use: brew_cache
-<<<<<<< HEAD
+    - os: osx
+      osx_image: xcode8.3
+      env:
+        - MB_PYTHON_VERSION=3.5
+        - ENABLE_CONTRIB=0
+        - ENABLE_HEADLESS=0
+      workspaces:
+        use: brew_cache
+    - os: osx
+      osx_image: xcode8.3
+      env:
+        - MB_PYTHON_VERSION=3.6
+        - ENABLE_CONTRIB=0
+        - ENABLE_HEADLESS=0
+      workspaces:
+        use: brew_cache
+    - os: osx
+      osx_image: xcode8.3
+      env:
+        - MB_PYTHON_VERSION=3.7
+        - ENABLE_CONTRIB=0
+        - ENABLE_HEADLESS=0
+        - TEST_DEPENDS=numpy==1.14.5
+      workspaces:
+        use: brew_cache
+    - os: osx
+      osx_image: xcode8.3
+      env:
+        - MB_PYTHON_VERSION=3.8
+        - ENABLE_CONTRIB=0
+        - ENABLE_HEADLESS=0
+        - TEST_DEPENDS=numpy==1.17.3
+      workspaces:
+        use: brew_cache
 
     # headless builds for MacOS
-=======
->>>>>>> dfc59fe3
-    - os: osx
-      osx_image: xcode8.3
-      env:
-        - MB_PYTHON_VERSION=3.8
-        - ENABLE_CONTRIB=0
-<<<<<<< HEAD
-        - ENABLE_HEADLESS=1
-      workspaces:
-        use: brew_cache
-=======
-        - ENABLE_HEADLESS=0
-        - TEST_DEPENDS=numpy==1.17.3
-      workspaces:
-        use: brew_cache
-
-    # headless builds for MacOS
->>>>>>> dfc59fe3
-    - os: osx
-      osx_image: xcode8.3
-      env:
-        - MB_PYTHON_VERSION=2.7
-        - ENABLE_CONTRIB=0
-        - ENABLE_HEADLESS=1
-      workspaces:
-        use: brew_cache
-    - os: osx
-      osx_image: xcode8.3
-      env:
-        - MB_PYTHON_VERSION=3.5
-        - ENABLE_CONTRIB=0
-        - ENABLE_HEADLESS=1
-      workspaces:
-        use: brew_cache
-    - os: osx
-      osx_image: xcode8.3
-      env:
-        - MB_PYTHON_VERSION=3.6
-        - ENABLE_CONTRIB=0
-        - ENABLE_HEADLESS=1
-      workspaces:
-        use: brew_cache
-    - os: osx
-      osx_image: xcode8.3
-      env:
-        - MB_PYTHON_VERSION=3.7
-        - ENABLE_CONTRIB=0
-        - ENABLE_HEADLESS=1
-        - TEST_DEPENDS=numpy==1.14.5
-      workspaces:
-        use: brew_cache
-<<<<<<< HEAD
-=======
-    - os: osx
-      osx_image: xcode8.3
-      env:
-        - MB_PYTHON_VERSION=3.8
-        - ENABLE_CONTRIB=0
-        - ENABLE_HEADLESS=1
-        - TEST_DEPENDS=numpy==1.17.3
-      workspaces:
-        use: brew_cache
->>>>>>> dfc59fe3
+    - os: osx
+      osx_image: xcode8.3
+      env:
+        - MB_PYTHON_VERSION=2.7
+        - ENABLE_CONTRIB=0
+        - ENABLE_HEADLESS=1
+      workspaces:
+        use: brew_cache
+    - os: osx
+      osx_image: xcode8.3
+      env:
+        - MB_PYTHON_VERSION=3.5
+        - ENABLE_CONTRIB=0
+        - ENABLE_HEADLESS=1
+      workspaces:
+        use: brew_cache
+    - os: osx
+      osx_image: xcode8.3
+      env:
+        - MB_PYTHON_VERSION=3.6
+        - ENABLE_CONTRIB=0
+        - ENABLE_HEADLESS=1
+      workspaces:
+        use: brew_cache
+    - os: osx
+      osx_image: xcode8.3
+      env:
+        - MB_PYTHON_VERSION=3.7
+        - ENABLE_CONTRIB=0
+        - ENABLE_HEADLESS=1
+        - TEST_DEPENDS=numpy==1.14.5
+      workspaces:
+        use: brew_cache
+    - os: osx
+      osx_image: xcode8.3
+      env:
+        - MB_PYTHON_VERSION=3.8
+        - ENABLE_CONTRIB=0
+        - ENABLE_HEADLESS=1
+        - TEST_DEPENDS=numpy==1.17.3
+      workspaces:
+        use: brew_cache
 
     # Contrib builds for MacOS
     - os: osx
@@ -184,109 +159,84 @@
         - ENABLE_HEADLESS=0
       workspaces:
         use: brew_cache
-<<<<<<< HEAD
-    - os: osx
-      osx_image: xcode8.3
-      env:
-        - MB_PYTHON_VERSION=3.4
-        - ENABLE_CONTRIB=1
-        - ENABLE_HEADLESS=0
-      workspaces:
-        use: brew_cache
-=======
->>>>>>> dfc59fe3
-    - os: osx
-      osx_image: xcode8.3
-      env:
-        - MB_PYTHON_VERSION=3.5
-        - ENABLE_CONTRIB=1
-        - ENABLE_HEADLESS=0
-      workspaces:
-        use: brew_cache
-    - os: osx
-      osx_image: xcode8.3
-      env:
-        - MB_PYTHON_VERSION=3.6
-        - ENABLE_CONTRIB=1
-        - ENABLE_HEADLESS=0
-      workspaces:
-        use: brew_cache
-    - os: osx
-      osx_image: xcode8.3
-      env:
-        - MB_PYTHON_VERSION=3.7
-        - ENABLE_CONTRIB=1
-        - ENABLE_HEADLESS=0
-        - TEST_DEPENDS=numpy==1.14.5
-      workspaces:
-        use: brew_cache
-<<<<<<< HEAD
+    - os: osx
+      osx_image: xcode8.3
+      env:
+        - MB_PYTHON_VERSION=3.5
+        - ENABLE_CONTRIB=1
+        - ENABLE_HEADLESS=0
+      workspaces:
+        use: brew_cache
+    - os: osx
+      osx_image: xcode8.3
+      env:
+        - MB_PYTHON_VERSION=3.6
+        - ENABLE_CONTRIB=1
+        - ENABLE_HEADLESS=0
+      workspaces:
+        use: brew_cache
+    - os: osx
+      osx_image: xcode8.3
+      env:
+        - MB_PYTHON_VERSION=3.7
+        - ENABLE_CONTRIB=1
+        - ENABLE_HEADLESS=0
+        - TEST_DEPENDS=numpy==1.14.5
+      workspaces:
+        use: brew_cache
+    - os: osx
+      osx_image: xcode8.3
+      env:
+        - MB_PYTHON_VERSION=3.8
+        - ENABLE_CONTRIB=1
+        - ENABLE_HEADLESS=0
+        - TEST_DEPENDS=numpy==1.17.3
+      workspaces:
+        use: brew_cache
 
     # headless contrib builds for MacOS
-=======
->>>>>>> dfc59fe3
-    - os: osx
-      osx_image: xcode8.3
-      env:
-        - MB_PYTHON_VERSION=3.8
-        - ENABLE_CONTRIB=1
-<<<<<<< HEAD
-        - ENABLE_HEADLESS=1
-      workspaces:
-        use: brew_cache
-=======
-        - ENABLE_HEADLESS=0
-        - TEST_DEPENDS=numpy==1.17.3
-      workspaces:
-        use: brew_cache
-
-    # headless contrib builds for MacOS
->>>>>>> dfc59fe3
-    - os: osx
-      osx_image: xcode8.3
-      env:
-        - MB_PYTHON_VERSION=2.7
-        - ENABLE_CONTRIB=1
-        - ENABLE_HEADLESS=1
-      workspaces:
-        use: brew_cache
-    - os: osx
-      osx_image: xcode8.3
-      env:
-        - MB_PYTHON_VERSION=3.5
-        - ENABLE_CONTRIB=1
-        - ENABLE_HEADLESS=1
-      workspaces:
-        use: brew_cache
-    - os: osx
-      osx_image: xcode8.3
-      env:
-        - MB_PYTHON_VERSION=3.6
-        - ENABLE_CONTRIB=1
-        - ENABLE_HEADLESS=1
-      workspaces:
-        use: brew_cache
-    - os: osx
-      osx_image: xcode8.3
-      env:
-        - MB_PYTHON_VERSION=3.7
-        - ENABLE_CONTRIB=1
-        - ENABLE_HEADLESS=1
-        - TEST_DEPENDS=numpy==1.14.5
-      workspaces:
-        use: brew_cache
-<<<<<<< HEAD
-=======
-    - os: osx
-      osx_image: xcode8.3
-      env:
-        - MB_PYTHON_VERSION=3.8
-        - ENABLE_CONTRIB=1
-        - ENABLE_HEADLESS=1
-        - TEST_DEPENDS=numpy==1.17.3
-      workspaces:
-        use: brew_cache
->>>>>>> dfc59fe3
+    - os: osx
+      osx_image: xcode8.3
+      env:
+        - MB_PYTHON_VERSION=2.7
+        - ENABLE_CONTRIB=1
+        - ENABLE_HEADLESS=1
+      workspaces:
+        use: brew_cache
+    - os: osx
+      osx_image: xcode8.3
+      env:
+        - MB_PYTHON_VERSION=3.5
+        - ENABLE_CONTRIB=1
+        - ENABLE_HEADLESS=1
+      workspaces:
+        use: brew_cache
+    - os: osx
+      osx_image: xcode8.3
+      env:
+        - MB_PYTHON_VERSION=3.6
+        - ENABLE_CONTRIB=1
+        - ENABLE_HEADLESS=1
+      workspaces:
+        use: brew_cache
+    - os: osx
+      osx_image: xcode8.3
+      env:
+        - MB_PYTHON_VERSION=3.7
+        - ENABLE_CONTRIB=1
+        - ENABLE_HEADLESS=1
+        - TEST_DEPENDS=numpy==1.14.5
+      workspaces:
+        use: brew_cache
+    - os: osx
+      osx_image: xcode8.3
+      env:
+        - MB_PYTHON_VERSION=3.8
+        - ENABLE_CONTRIB=1
+        - ENABLE_HEADLESS=1
+        - TEST_DEPENDS=numpy==1.17.3
+      workspaces:
+        use: brew_cache
 
     # default builds for Linux
     - os: linux
@@ -703,10 +653,7 @@
     echo "Source multibuild/travis_steps.sh"
     source multibuild/travis_steps.sh
     # This sets -x
-<<<<<<< HEAD
-=======
     echo "Source travis_multibuild_customize.sh"
->>>>>>> dfc59fe3
     source travis_multibuild_customize.sh
     echo $ENABLE_CONTRIB > contrib.enabled
     echo $ENABLE_HEADLESS > headless.enabled
@@ -726,11 +673,7 @@
 
         brew_cache_cleanup
     fi
-<<<<<<< HEAD
-
-=======
     echo "end"
->>>>>>> dfc59fe3
     # Not interested in travis internal scripts' output
     set +x
 
