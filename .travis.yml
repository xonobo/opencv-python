--- conflicted
+++ resolved
@@ -132,12 +132,16 @@
         - MB_PYTHON_VERSION=3.6
         - DOCKER_IMAGE=quay.io/pypa/manylinux1_x86_64
         - ENABLE_CONTRIB=0
-    - os: linux
-      env:
-        - MB_PYTHON_VERSION=3.6
-        - DOCKER_IMAGE=quay.io/pypa/manylinux1_i686
-        - PLAT=i686
-        - ENABLE_CONTRIB=0
+        - BUILD_DEPENDS=numpy==1.11.3
+        - TEST_DEPENDS=numpy==1.11.3
+    - os: linux
+      env:
+        - MB_PYTHON_VERSION=3.6
+        - DOCKER_IMAGE=quay.io/pypa/manylinux1_i686
+        - PLAT=i686
+        - ENABLE_CONTRIB=0
+        - BUILD_DEPENDS=numpy==1.11.3
+        - TEST_DEPENDS=numpy==1.11.3
 
     # contrib builds for Linux
     - os: linux
@@ -190,23 +194,18 @@
       env:
         - MB_PYTHON_VERSION=3.6
         - DOCKER_IMAGE=quay.io/pypa/manylinux1_x86_64
-<<<<<<< HEAD
-        - BUILD_DEPENDS=numpy==1.11.3
-        - TEST_DEPENDS=numpy==1.11.3
-=======
-        - ENABLE_CONTRIB=1
->>>>>>> e720f7e0
-    - os: linux
-      env:
-        - MB_PYTHON_VERSION=3.6
-        - DOCKER_IMAGE=quay.io/pypa/manylinux1_i686
-        - PLAT=i686
-<<<<<<< HEAD
-        - BUILD_DEPENDS=numpy==1.11.3
-        - TEST_DEPENDS=numpy==1.11.3
-=======
-        - ENABLE_CONTRIB=1
->>>>>>> e720f7e0
+        - BUILD_DEPENDS=numpy==1.11.3
+        - TEST_DEPENDS=numpy==1.11.3
+        - ENABLE_CONTRIB=1
+
+    - os: linux
+      env:
+        - MB_PYTHON_VERSION=3.6
+        - DOCKER_IMAGE=quay.io/pypa/manylinux1_i686
+        - PLAT=i686
+        - BUILD_DEPENDS=numpy==1.11.3
+        - TEST_DEPENDS=numpy==1.11.3
+        - ENABLE_CONTRIB=1
 
 before_install:
     - echo $ENABLE_CONTRIB > contrib.enabled
@@ -225,4 +224,6 @@
 
 after_success:
     # Upload wheels to pypi
+    - pip install twine
+    - if [ -n "$TRAVIS_TAG" ]; then twine upload -u ${USER} -p ${PASS} --skip-existing ${TRAVIS_BUILD_DIR}/wheelhouse/opencv*; else echo "Tag not set, deployment skipped."; fi
     - source travis/deploy.sh