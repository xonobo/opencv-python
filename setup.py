--- conflicted
+++ resolved
@@ -1,399 +1,395 @@
-# No 3rd-party modules here, see "3rd-party" note below
-import io
-import os
-import os.path
-import sys
-import runpy
-import subprocess
-import re
-import sysconfig
-
-
-def main():
-
-    os.chdir(os.path.dirname(os.path.abspath(__file__)))
-
-    # These are neede for source fetching
-    cmake_source_dir = "opencv"
-    build_contrib = get_build_env_var_by_name("contrib")
-    # headless flag to skip GUI deps if needed
-    build_headless = get_build_env_var_by_name("headless")
-
-    # Only import 3rd-party modules after having installed all the build dependencies:
-    # any of them, or their dependencies, can be updated during that process,
-    # leading to version conflicts
-    minimum_supported_numpy = "1.11.1"
-
-    if sys.version_info[:2] >= (3, 6):
-        minimum_supported_numpy = "1.11.3"
-    if sys.version_info[:2] >= (3, 7):
-        minimum_supported_numpy = "1.14.5"
-    if sys.version_info[:2] >= (3, 8):
-        minimum_supported_numpy = "1.17.3"
-
-    numpy_version = get_or_install("numpy", minimum_supported_numpy)
-    get_or_install("scikit-build")
-    import skbuild
-
-    if os.path.exists('.git'):
-
-        import pip._internal.vcs.git as git
-        g = git.Git()  # NOTE: pip API's are internal, this has to be refactored
-
-        g.run_command(["submodule", "sync"])
-        g.run_command(["submodule", "update", "--init", "--recursive", cmake_source_dir])
-
-        if build_contrib:
-            g.run_command(["submodule", "update", "--init", "--recursive", "opencv_contrib"])
-
-    # https://stackoverflow.com/questions/1405913/python-32bit-or-64bit-mode
-    x64 = sys.maxsize > 2**32
-
-    package_name = "opencv-python"
-
-    if build_contrib and not build_headless:
-        package_name = "opencv-contrib-python"
-
-    if build_contrib and build_headless:
-        package_name = "opencv-contrib-python-headless"
-
-    if build_headless and not build_contrib:
-        package_name = "opencv-python-headless"
-
-    long_description = io.open('README.md', encoding="utf-8").read()
-    package_version = get_opencv_version()
-
-    packages = ['cv2', 'cv2.data']
-
-    package_data = {
-        'cv2':
-            ['*%s' % sysconfig.get_config_var('SO')] +
-            (['*.dll'] if os.name == 'nt' else []) +
-            ["LICENSE.txt", "LICENSE-3RD-PARTY.txt"],
-        'cv2.data':
-            ["*.xml"]
-    }
-
-    # Files from CMake output to copy to package.
-    # Path regexes with forward slashes relative to CMake install dir.
-    rearrange_cmake_output_data = {
-
-        'cv2': ([r'bin/opencv_videoio_ffmpeg\d{3}%s\.dll' % ('_64' if x64 else '')] if os.name == 'nt' else []) +
-        # In Windows, in python/X.Y/<arch>/; in Linux, in just python/X.Y/.
-        # Naming conventions vary so widely between versions and OSes
-        # had to give up on checking them.
-        ['python/cv2[^/]*%(ext)s' % {'ext': re.escape(sysconfig.get_config_var('SO'))}],
-
-        'cv2.data': [  # OPENCV_OTHER_INSTALL_PATH
-            ('etc' if os.name == 'nt' else 'share/opencv4') +
-            r'/haarcascades/.*\.xml'
-        ]
-    }
-
-    # Files in sourcetree outside package dir that should be copied to package.
-    # Raw paths relative to sourcetree root.
-    files_outside_package_dir = {
-        'cv2': ['LICENSE.txt', 'LICENSE-3RD-PARTY.txt']
-    }
-
-    cmake_args = ([
-        "-G", "Visual Studio 14" + (" Win64" if x64 else '')
-    ] if os.name == 'nt' else [
-        "-G", "Unix Makefiles"  # don't make CMake try (and fail) Ninja first
-    ]) + [
-        # skbuild inserts PYTHON_* vars. That doesn't satisfy opencv build scripts in case of Py3
-        "-DPYTHON%d_EXECUTABLE=%s" % (sys.version_info[0], sys.executable),
-        "-DBUILD_opencv_python%d=ON" % sys.version_info[0],
-
-        # When off, adds __init__.py and a few more helper .py's. We use our own helper files with a different structure.
-        "-DOPENCV_SKIP_PYTHON_LOADER=ON",
-        # Relative dir to install the built module to in the build tree.
-        # The default is generated from sysconfig, we'd rather have a constant for simplicity
-        "-DOPENCV_PYTHON%d_INSTALL_PATH=python" % sys.version_info[0],
-        # Otherwise, opencv scripts would want to install `.pyd' right into site-packages,
-        # and skbuild bails out on seeing that
-        "-DINSTALL_CREATE_DISTRIB=ON",
-
-        # See opencv/CMakeLists.txt for options and defaults
-        "-DBUILD_opencv_apps=OFF",
-        "-DBUILD_SHARED_LIBS=OFF",
-        "-DBUILD_TESTS=OFF",
-        "-DBUILD_PERF_TESTS=OFF",
-        "-DBUILD_DOCS=OFF"
-    ] + (["-DOPENCV_EXTRA_MODULES_PATH=" + os.path.abspath("opencv_contrib/modules")] if build_contrib else [])
-
-    # OS-specific components
-    if (sys.platform == 'darwin' or sys.platform.startswith('linux')) and not build_headless:
-        cmake_args.append("-DWITH_QT=4")
-
-    if build_headless:
-        # it seems that cocoa cannot be disabled so on macOS the package is not truly headless
-        cmake_args.append("-DWITH_WIN32UI=OFF")
-        cmake_args.append("-DWITH_QT=OFF")
-
-    if sys.platform.startswith('linux'):
-        cmake_args.append("-DWITH_V4L=ON")
-        cmake_args.append("-DENABLE_PRECOMPILED_HEADERS=OFF")
-
-    # Fixes for macOS builds
-    if sys.platform == 'darwin':
-        cmake_args.append("-DWITH_LAPACK=OFF")  # Some OSX LAPACK fns are incompatible, see
-                                                # https://github.com/skvark/opencv-python/issues/21
-        cmake_args.append("-DCMAKE_CXX_FLAGS=-stdlib=libc++")
-<<<<<<< HEAD
-        cmake_args.append("-DCMAKE_OSX_DEPLOYMENT_TARGET:STRING=10.8")
-
-    if sys.platform == 'darwin' and build_contrib:
-        cmake_args.append("-DCMAKE_CXX_FLAGS=-stdlib=libc++ -std=c++11 -Wno-c++11-narrowing")
-=======
-        cmake_args.append("-DCMAKE_OSX_DEPLOYMENT_TARGET:STRING=10.9")
->>>>>>> dfc59fe3
-
-    if sys.platform.startswith('linux'):
-        cmake_args.append("-DWITH_IPP=OFF")   # tests fail with IPP compiled with
-                                              # devtoolset-2 GCC 4.8.2 or vanilla GCC 4.9.4
-                                              # see https://github.com/skvark/opencv-python/issues/138
-    if sys.platform.startswith('linux') and not x64:
-        cmake_args.append("-DCMAKE_CXX_FLAGS=-U__STRICT_ANSI__")
-        # patch openEXR when building on i386, see: https://github.com/openexr/openexr/issues/128
-        subprocess.check_call("patch -p0 < patches/patchOpenEXR", shell=True)
-
-
-    if 'CMAKE_ARGS' in os.environ:
-        import shlex
-        cmake_args.extend(shlex.split(os.environ['CMAKE_ARGS']))
-        del shlex
-
-    # ABI config variables are introduced in PEP 425
-    if sys.version_info[:2] < (3, 2):
-        import warnings
-        warnings.filterwarnings('ignore', r"Config variable '[^']+' is unset, "
-                                          r"Python ABI tag may be incorrect",
-                                category=RuntimeWarning)
-        del warnings
-
-    # works via side effect
-    RearrangeCMakeOutput(rearrange_cmake_output_data,
-                         files_outside_package_dir,
-                         package_data.keys())
-
-    skbuild.setup(
-        name=package_name,
-        version=package_version,
-        url='https://github.com/skvark/opencv-python',
-        license='MIT',
-        description='Wrapper package for OpenCV python bindings.',
-        long_description=long_description,
-        long_description_content_type="text/markdown",
-        packages=packages,
-        package_data=package_data,
-        maintainer="Olli-Pekka Heinisuo",
-        include_package_data=True,
-        ext_modules=EmptyListWithLength(),
-        install_requires="numpy>=%s" % numpy_version,
-        classifiers=[
-          'Development Status :: 5 - Production/Stable',
-          'Environment :: Console',
-          'Intended Audience :: Developers',
-          'Intended Audience :: Education',
-          'Intended Audience :: Information Technology',
-          'Intended Audience :: Science/Research',
-          'License :: OSI Approved :: MIT License',
-          'Operating System :: MacOS',
-          'Operating System :: Microsoft :: Windows',
-          'Operating System :: POSIX',
-          'Operating System :: Unix',
-          'Programming Language :: Python',
-          'Programming Language :: Python :: 2',
-          'Programming Language :: Python :: 2.7',
-          'Programming Language :: Python :: 3',
-          'Programming Language :: Python :: 3.5',
-          'Programming Language :: Python :: 3.6',
-          'Programming Language :: Python :: 3.7',
-          'Programming Language :: Python :: 3.8',
-          'Programming Language :: C++',
-          'Programming Language :: Python :: Implementation :: CPython',
-          'Topic :: Scientific/Engineering',
-          'Topic :: Scientific/Engineering :: Image Recognition',
-          'Topic :: Software Development',
-        ],
-        cmake_args=cmake_args,
-        cmake_source_dir=cmake_source_dir,
-          )
-
-
-class RearrangeCMakeOutput(object):
-    """
-        Patch SKBuild logic to only take files related to the Python package
-        and construct a file hierarchy that SKBuild expects (see below)
-    """
-    _setuptools_wrap = None
-
-    # Have to wrap a function reference, or it's converted
-    # into an instance method on attr assignment
-    import argparse
-    wraps = argparse.Namespace(_classify_installed_files=None)
-    del argparse
-
-    package_paths_re = None
-    packages = None
-    files_outside_package = None
-
-    def __init__(self, package_paths_re, files_outside_package, packages):
-        cls = self.__class__
-        assert not cls.wraps._classify_installed_files, "Singleton object"
-        import skbuild.setuptools_wrap
-
-        cls._setuptools_wrap = skbuild.setuptools_wrap
-        cls.wraps._classify_installed_files = cls._setuptools_wrap._classify_installed_files
-        cls._setuptools_wrap._classify_installed_files = self._classify_installed_files_override
-
-        cls.package_paths_re = package_paths_re
-        cls.files_outside_package = files_outside_package
-        cls.packages = packages
-
-    def __del__(self):
-        cls = self.__class__
-        cls._setuptools_wrap._classify_installed_files = cls.wraps._classify_installed_files
-        cls.wraps._classify_installed_files = None
-        cls._setuptools_wrap = None
-
-    def _classify_installed_files_override(self, install_paths,
-            package_data, package_prefixes,
-            py_modules, new_py_modules,
-            scripts, new_scripts,
-            data_files,
-            cmake_source_dir, cmake_install_reldir):
-        """
-            From all CMake output, we're only interested in a few files
-            and must place them into CMake install dir according
-            to Python conventions for SKBuild to find them:
-                package\
-                    file
-                    subpackage\
-                        etc.
-        """
-
-        cls = self.__class__
-
-        # 'relpath'/'reldir' = relative to CMAKE_INSTALL_DIR/cmake_install_dir
-        # 'path'/'dir' = relative to sourcetree root
-        cmake_install_dir = os.path.join(cls._setuptools_wrap.CMAKE_INSTALL_DIR(),
-                                         cmake_install_reldir)
-        install_relpaths = [os.path.relpath(p, cmake_install_dir) for p in install_paths]
-        fslash_install_relpaths = [p.replace(os.path.sep, '/') for p in install_relpaths]
-        relpaths_zip = list(zip(fslash_install_relpaths, install_relpaths))
-        del install_relpaths, fslash_install_relpaths
-
-        final_install_relpaths = []
-
-        print("Copying files from CMake output")
-
-        for package_name, relpaths_re in cls.package_paths_re.items():
-            package_dest_reldir = package_name.replace('.', os.path.sep)
-            for relpath_re in relpaths_re:
-                found = False
-                r = re.compile(relpath_re+'$')
-                for fslash_relpath, relpath in relpaths_zip:
-                    m = r.match(fslash_relpath)
-                    if not m: continue
-                    found = True
-                    new_install_relpath = os.path.join(
-                        package_dest_reldir,
-                        os.path.basename(relpath))
-                    cls._setuptools_wrap._copy_file(
-                        os.path.join(cmake_install_dir, relpath),
-                        os.path.join(cmake_install_dir, new_install_relpath),
-                        hide_listing=False)
-                    final_install_relpaths.append(new_install_relpath)
-                    del m, fslash_relpath, new_install_relpath
-                else:
-                    if not found: raise Exception("Not found: '%s'" % relpath_re)
-                del r, found
-
-        del relpaths_zip
-
-        print("Copying files from non-default sourcetree locations")
-
-        for package_name, paths in cls.files_outside_package.items():
-            package_dest_reldir = package_name.replace('.', os.path.sep)
-            for path in paths:
-                new_install_relpath = os.path.join(
-                        package_dest_reldir,
-                        # Don't yet have a need to copy
-                        # to subdirectories of package dir
-                        os.path.basename(path))
-                cls._setuptools_wrap._copy_file(
-                    path, os.path.join(cmake_install_dir, new_install_relpath),
-                    hide_listing=False
-                )
-                final_install_relpaths.append(new_install_relpath)
-
-        final_install_paths = [os.path.join(cmake_install_dir, p) for p in final_install_relpaths]
-
-        return (cls.wraps._classify_installed_files)(
-            final_install_paths,
-            package_data, package_prefixes,
-            py_modules, new_py_modules,
-            scripts, new_scripts,
-            data_files,
-            # To get around a check that prepends source dir to paths and breaks package detection code.
-            cmake_source_dir='',
-            cmake_install_dir=cmake_install_reldir
-        )
-
-
-def install_packages(*requirements):
-    # No more convenient way until PEP 518 is implemented; setuptools only handles eggs
-    subprocess.check_call([sys.executable, "-m", "pip", "install"] + list(requirements))
-
-
-def get_opencv_version():
-    # cv_version.py should be generated by running find_version.py
-    runpy.run_path("find_version.py")
-    from cv_version import opencv_version
-    return opencv_version
-
-
-def get_build_env_var_by_name(flag_name):
-
-    flag_set = False
-
-    try:
-        flag_set = bool(int(os.getenv('ENABLE_' + flag_name.upper() , None)))
-    except Exception:
-        pass
-
-    if not flag_set:
-        try:
-            flag_set = bool(int(open(flag_name + ".enabled").read(1)))
-        except Exception:
-            pass
-
-    return flag_set
-
-
-def get_or_install(name, version=None):
-    """ If a package is already installed, build against it. If not, install """
-    # Do not import 3rd-party modules into the current process
-    import json
-    js_packages = json.loads(
-        subprocess.check_output([sys.executable, "-m", "pip", "list", "--format", "json"]).decode('ascii'))  # valid names & versions are ASCII as per PEP 440
-    try:
-        [package] = (package for package in js_packages if package['name'] == name)
-    except ValueError:
-        install_packages("%s==%s" % (name, version) if version else name)
-        return version
-    else:
-        return package['version']
-
-
-# This creates a list which is empty but returns a length of 1.
-# Should make the wheel a binary distribution and platlib compliant.
-class EmptyListWithLength(list):
-    def __len__(self):
-        return 1
-
-
-if __name__ == '__main__':
-    main()
+# No 3rd-party modules here, see "3rd-party" note below
+import io
+import os
+import os.path
+import sys
+import runpy
+import subprocess
+import re
+import sysconfig
+
+
+def main():
+
+    os.chdir(os.path.dirname(os.path.abspath(__file__)))
+
+    # These are neede for source fetching
+    cmake_source_dir = "opencv"
+    build_contrib = get_build_env_var_by_name("contrib")
+    # headless flag to skip GUI deps if needed
+    build_headless = get_build_env_var_by_name("headless")
+
+    # Only import 3rd-party modules after having installed all the build dependencies:
+    # any of them, or their dependencies, can be updated during that process,
+    # leading to version conflicts
+    minimum_supported_numpy = "1.11.1"
+
+    if sys.version_info[:2] >= (3, 6):
+        minimum_supported_numpy = "1.11.3"
+    if sys.version_info[:2] >= (3, 7):
+        minimum_supported_numpy = "1.14.5"
+    if sys.version_info[:2] >= (3, 8):
+        minimum_supported_numpy = "1.17.3"
+
+    numpy_version = get_or_install("numpy", minimum_supported_numpy)
+    get_or_install("scikit-build")
+    import skbuild
+
+    if os.path.exists('.git'):
+
+        import pip._internal.vcs.git as git
+        g = git.Git()  # NOTE: pip API's are internal, this has to be refactored
+
+        g.run_command(["submodule", "sync"])
+        g.run_command(["submodule", "update", "--init", "--recursive", cmake_source_dir])
+
+        if build_contrib:
+            g.run_command(["submodule", "update", "--init", "--recursive", "opencv_contrib"])
+
+    # https://stackoverflow.com/questions/1405913/python-32bit-or-64bit-mode
+    x64 = sys.maxsize > 2**32
+
+    package_name = "opencv-python"
+
+    if build_contrib and not build_headless:
+        package_name = "opencv-contrib-python"
+
+    if build_contrib and build_headless:
+        package_name = "opencv-contrib-python-headless"
+
+    if build_headless and not build_contrib:
+        package_name = "opencv-python-headless"
+
+    long_description = io.open('README.md', encoding="utf-8").read()
+    package_version = get_opencv_version()
+
+    packages = ['cv2', 'cv2.data']
+
+    package_data = {
+        'cv2':
+            ['*%s' % sysconfig.get_config_var('SO')] +
+            (['*.dll'] if os.name == 'nt' else []) +
+            ["LICENSE.txt", "LICENSE-3RD-PARTY.txt"],
+        'cv2.data':
+            ["*.xml"]
+    }
+
+    # Files from CMake output to copy to package.
+    # Path regexes with forward slashes relative to CMake install dir.
+    rearrange_cmake_output_data = {
+
+        'cv2': ([r'bin/opencv_videoio_ffmpeg\d{3}%s\.dll' % ('_64' if x64 else '')] if os.name == 'nt' else []) +
+        # In Windows, in python/X.Y/<arch>/; in Linux, in just python/X.Y/.
+        # Naming conventions vary so widely between versions and OSes
+        # had to give up on checking them.
+        ['python/cv2[^/]*%(ext)s' % {'ext': re.escape(sysconfig.get_config_var('SO'))}],
+
+        'cv2.data': [  # OPENCV_OTHER_INSTALL_PATH
+            ('etc' if os.name == 'nt' else 'share/opencv4') +
+            r'/haarcascades/.*\.xml'
+        ]
+    }
+
+    # Files in sourcetree outside package dir that should be copied to package.
+    # Raw paths relative to sourcetree root.
+    files_outside_package_dir = {
+        'cv2': ['LICENSE.txt', 'LICENSE-3RD-PARTY.txt']
+    }
+
+    cmake_args = ([
+        "-G", "Visual Studio 14" + (" Win64" if x64 else '')
+    ] if os.name == 'nt' else [
+        "-G", "Unix Makefiles"  # don't make CMake try (and fail) Ninja first
+    ]) + [
+        # skbuild inserts PYTHON_* vars. That doesn't satisfy opencv build scripts in case of Py3
+        "-DPYTHON%d_EXECUTABLE=%s" % (sys.version_info[0], sys.executable),
+        "-DBUILD_opencv_python%d=ON" % sys.version_info[0],
+
+        # When off, adds __init__.py and a few more helper .py's. We use our own helper files with a different structure.
+        "-DOPENCV_SKIP_PYTHON_LOADER=ON",
+        # Relative dir to install the built module to in the build tree.
+        # The default is generated from sysconfig, we'd rather have a constant for simplicity
+        "-DOPENCV_PYTHON%d_INSTALL_PATH=python" % sys.version_info[0],
+        # Otherwise, opencv scripts would want to install `.pyd' right into site-packages,
+        # and skbuild bails out on seeing that
+        "-DINSTALL_CREATE_DISTRIB=ON",
+
+        # See opencv/CMakeLists.txt for options and defaults
+        "-DBUILD_opencv_apps=OFF",
+        "-DBUILD_SHARED_LIBS=OFF",
+        "-DBUILD_TESTS=OFF",
+        "-DBUILD_PERF_TESTS=OFF",
+        "-DBUILD_DOCS=OFF"
+    ] + (["-DOPENCV_EXTRA_MODULES_PATH=" + os.path.abspath("opencv_contrib/modules")] if build_contrib else [])
+
+    # OS-specific components
+    if (sys.platform == 'darwin' or sys.platform.startswith('linux')) and not build_headless:
+        cmake_args.append("-DWITH_QT=4")
+
+    if build_headless:
+        # it seems that cocoa cannot be disabled so on macOS the package is not truly headless
+        cmake_args.append("-DWITH_WIN32UI=OFF")
+        cmake_args.append("-DWITH_QT=OFF")
+
+    if sys.platform.startswith('linux'):
+        cmake_args.append("-DWITH_V4L=ON")
+        cmake_args.append("-DENABLE_PRECOMPILED_HEADERS=OFF")
+
+    # Fixes for macOS builds
+    if sys.platform == 'darwin':
+        cmake_args.append("-DWITH_LAPACK=OFF")  # Some OSX LAPACK fns are incompatible, see
+                                                # https://github.com/skvark/opencv-python/issues/21
+        cmake_args.append("-DCMAKE_CXX_FLAGS=-stdlib=libc++")
+        cmake_args.append("-DCMAKE_OSX_DEPLOYMENT_TARGET:STRING=10.9")
+
+    if sys.platform == 'darwin' and build_contrib:
+        cmake_args.append("-DCMAKE_CXX_FLAGS=-stdlib=libc++ -std=c++11 -Wno-c++11-narrowing")
+
+    if sys.platform.startswith('linux'):
+        cmake_args.append("-DWITH_IPP=OFF")   # tests fail with IPP compiled with
+                                              # devtoolset-2 GCC 4.8.2 or vanilla GCC 4.9.4
+                                              # see https://github.com/skvark/opencv-python/issues/138
+    if sys.platform.startswith('linux') and not x64:
+        cmake_args.append("-DCMAKE_CXX_FLAGS=-U__STRICT_ANSI__")
+        # patch openEXR when building on i386, see: https://github.com/openexr/openexr/issues/128
+        subprocess.check_call("patch -p0 < patches/patchOpenEXR", shell=True)
+
+
+    if 'CMAKE_ARGS' in os.environ:
+        import shlex
+        cmake_args.extend(shlex.split(os.environ['CMAKE_ARGS']))
+        del shlex
+
+    # ABI config variables are introduced in PEP 425
+    if sys.version_info[:2] < (3, 2):
+        import warnings
+        warnings.filterwarnings('ignore', r"Config variable '[^']+' is unset, "
+                                          r"Python ABI tag may be incorrect",
+                                category=RuntimeWarning)
+        del warnings
+
+    # works via side effect
+    RearrangeCMakeOutput(rearrange_cmake_output_data,
+                         files_outside_package_dir,
+                         package_data.keys())
+
+    skbuild.setup(
+        name=package_name,
+        version=package_version,
+        url='https://github.com/skvark/opencv-python',
+        license='MIT',
+        description='Wrapper package for OpenCV python bindings.',
+        long_description=long_description,
+        long_description_content_type="text/markdown",
+        packages=packages,
+        package_data=package_data,
+        maintainer="Olli-Pekka Heinisuo",
+        include_package_data=True,
+        ext_modules=EmptyListWithLength(),
+        install_requires="numpy>=%s" % numpy_version,
+        classifiers=[
+          'Development Status :: 5 - Production/Stable',
+          'Environment :: Console',
+          'Intended Audience :: Developers',
+          'Intended Audience :: Education',
+          'Intended Audience :: Information Technology',
+          'Intended Audience :: Science/Research',
+          'License :: OSI Approved :: MIT License',
+          'Operating System :: MacOS',
+          'Operating System :: Microsoft :: Windows',
+          'Operating System :: POSIX',
+          'Operating System :: Unix',
+          'Programming Language :: Python',
+          'Programming Language :: Python :: 2',
+          'Programming Language :: Python :: 2.7',
+          'Programming Language :: Python :: 3',
+          'Programming Language :: Python :: 3.5',
+          'Programming Language :: Python :: 3.6',
+          'Programming Language :: Python :: 3.7',
+          'Programming Language :: Python :: 3.8',
+          'Programming Language :: C++',
+          'Programming Language :: Python :: Implementation :: CPython',
+          'Topic :: Scientific/Engineering',
+          'Topic :: Scientific/Engineering :: Image Recognition',
+          'Topic :: Software Development',
+        ],
+        cmake_args=cmake_args,
+        cmake_source_dir=cmake_source_dir,
+          )
+
+
+class RearrangeCMakeOutput(object):
+    """
+        Patch SKBuild logic to only take files related to the Python package
+        and construct a file hierarchy that SKBuild expects (see below)
+    """
+    _setuptools_wrap = None
+
+    # Have to wrap a function reference, or it's converted
+    # into an instance method on attr assignment
+    import argparse
+    wraps = argparse.Namespace(_classify_installed_files=None)
+    del argparse
+
+    package_paths_re = None
+    packages = None
+    files_outside_package = None
+
+    def __init__(self, package_paths_re, files_outside_package, packages):
+        cls = self.__class__
+        assert not cls.wraps._classify_installed_files, "Singleton object"
+        import skbuild.setuptools_wrap
+
+        cls._setuptools_wrap = skbuild.setuptools_wrap
+        cls.wraps._classify_installed_files = cls._setuptools_wrap._classify_installed_files
+        cls._setuptools_wrap._classify_installed_files = self._classify_installed_files_override
+
+        cls.package_paths_re = package_paths_re
+        cls.files_outside_package = files_outside_package
+        cls.packages = packages
+
+    def __del__(self):
+        cls = self.__class__
+        cls._setuptools_wrap._classify_installed_files = cls.wraps._classify_installed_files
+        cls.wraps._classify_installed_files = None
+        cls._setuptools_wrap = None
+
+    def _classify_installed_files_override(self, install_paths,
+            package_data, package_prefixes,
+            py_modules, new_py_modules,
+            scripts, new_scripts,
+            data_files,
+            cmake_source_dir, cmake_install_reldir):
+        """
+            From all CMake output, we're only interested in a few files
+            and must place them into CMake install dir according
+            to Python conventions for SKBuild to find them:
+                package\
+                    file
+                    subpackage\
+                        etc.
+        """
+
+        cls = self.__class__
+
+        # 'relpath'/'reldir' = relative to CMAKE_INSTALL_DIR/cmake_install_dir
+        # 'path'/'dir' = relative to sourcetree root
+        cmake_install_dir = os.path.join(cls._setuptools_wrap.CMAKE_INSTALL_DIR(),
+                                         cmake_install_reldir)
+        install_relpaths = [os.path.relpath(p, cmake_install_dir) for p in install_paths]
+        fslash_install_relpaths = [p.replace(os.path.sep, '/') for p in install_relpaths]
+        relpaths_zip = list(zip(fslash_install_relpaths, install_relpaths))
+        del install_relpaths, fslash_install_relpaths
+
+        final_install_relpaths = []
+
+        print("Copying files from CMake output")
+
+        for package_name, relpaths_re in cls.package_paths_re.items():
+            package_dest_reldir = package_name.replace('.', os.path.sep)
+            for relpath_re in relpaths_re:
+                found = False
+                r = re.compile(relpath_re+'$')
+                for fslash_relpath, relpath in relpaths_zip:
+                    m = r.match(fslash_relpath)
+                    if not m: continue
+                    found = True
+                    new_install_relpath = os.path.join(
+                        package_dest_reldir,
+                        os.path.basename(relpath))
+                    cls._setuptools_wrap._copy_file(
+                        os.path.join(cmake_install_dir, relpath),
+                        os.path.join(cmake_install_dir, new_install_relpath),
+                        hide_listing=False)
+                    final_install_relpaths.append(new_install_relpath)
+                    del m, fslash_relpath, new_install_relpath
+                else:
+                    if not found: raise Exception("Not found: '%s'" % relpath_re)
+                del r, found
+
+        del relpaths_zip
+
+        print("Copying files from non-default sourcetree locations")
+
+        for package_name, paths in cls.files_outside_package.items():
+            package_dest_reldir = package_name.replace('.', os.path.sep)
+            for path in paths:
+                new_install_relpath = os.path.join(
+                        package_dest_reldir,
+                        # Don't yet have a need to copy
+                        # to subdirectories of package dir
+                        os.path.basename(path))
+                cls._setuptools_wrap._copy_file(
+                    path, os.path.join(cmake_install_dir, new_install_relpath),
+                    hide_listing=False
+                )
+                final_install_relpaths.append(new_install_relpath)
+
+        final_install_paths = [os.path.join(cmake_install_dir, p) for p in final_install_relpaths]
+
+        return (cls.wraps._classify_installed_files)(
+            final_install_paths,
+            package_data, package_prefixes,
+            py_modules, new_py_modules,
+            scripts, new_scripts,
+            data_files,
+            # To get around a check that prepends source dir to paths and breaks package detection code.
+            cmake_source_dir='',
+            cmake_install_dir=cmake_install_reldir
+        )
+
+
+def install_packages(*requirements):
+    # No more convenient way until PEP 518 is implemented; setuptools only handles eggs
+    subprocess.check_call([sys.executable, "-m", "pip", "install"] + list(requirements))
+
+
+def get_opencv_version():
+    # cv_version.py should be generated by running find_version.py
+    runpy.run_path("find_version.py")
+    from cv_version import opencv_version
+    return opencv_version
+
+
+def get_build_env_var_by_name(flag_name):
+
+    flag_set = False
+
+    try:
+        flag_set = bool(int(os.getenv('ENABLE_' + flag_name.upper() , None)))
+    except Exception:
+        pass
+
+    if not flag_set:
+        try:
+            flag_set = bool(int(open(flag_name + ".enabled").read(1)))
+        except Exception:
+            pass
+
+    return flag_set
+
+
+def get_or_install(name, version=None):
+    """ If a package is already installed, build against it. If not, install """
+    # Do not import 3rd-party modules into the current process
+    import json
+    js_packages = json.loads(
+        subprocess.check_output([sys.executable, "-m", "pip", "list", "--format", "json"]).decode('ascii'))  # valid names & versions are ASCII as per PEP 440
+    try:
+        [package] = (package for package in js_packages if package['name'] == name)
+    except ValueError:
+        install_packages("%s==%s" % (name, version) if version else name)
+        return version
+    else:
+        return package['version']
+
+
+# This creates a list which is empty but returns a length of 1.
+# Should make the wheel a binary distribution and platlib compliant.
+class EmptyListWithLength(list):
+    def __len__(self):
+        return 1
+
+
+if __name__ == '__main__':
+    main()